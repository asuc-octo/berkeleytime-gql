--- conflicted
+++ resolved
@@ -1,10 +1,6 @@
 name: 
   Linting
-<<<<<<< HEAD
-
-=======
   
->>>>>>> c6b25834
 on:
   push:
   pull_request:
