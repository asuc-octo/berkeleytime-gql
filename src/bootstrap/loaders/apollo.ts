<<<<<<< HEAD
import { ApolloServer, makeExecutableSchema } from "apollo-server-express";
import { config } from "../../config";
=======
import { ApolloServer } from "@apollo/server";
>>>>>>> 68d30e63
import { buildSchema } from "../../utils/buildSchema";

export default async () => {
  const schema = buildSchema();

  return new ApolloServer({
    schema,
  });
};<|MERGE_RESOLUTION|>--- conflicted
+++ resolved
@@ -1,9 +1,5 @@
-<<<<<<< HEAD
 import { ApolloServer, makeExecutableSchema } from "apollo-server-express";
 import { config } from "../../config";
-=======
-import { ApolloServer } from "@apollo/server";
->>>>>>> 68d30e63
 import { buildSchema } from "../../utils/buildSchema";
 
 export default async () => {
