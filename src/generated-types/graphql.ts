import { GraphQLResolveInfo, GraphQLScalarType, GraphQLScalarTypeConfig } from 'graphql';
export type Maybe<T> = T | null;
export type InputMaybe<T> = Maybe<T>;
export type Exact<T extends { [key: string]: unknown }> = { [K in keyof T]: T[K] };
export type MakeOptional<T, K extends keyof T> = Omit<T, K> & { [SubKey in K]?: Maybe<T[SubKey]> };
export type MakeMaybe<T, K extends keyof T> = Omit<T, K> & { [SubKey in K]: Maybe<T[SubKey]> };
export type RequireFields<T, K extends keyof T> = Omit<T, K> & { [P in K]-?: NonNullable<T[P]> };
/** All built-in and custom scalars, mapped to their actual values */
export type Scalars = {
  ID: string;
  String: string;
  Boolean: boolean;
  Int: number;
  Float: number;
  ISODate: any;
  JSON: any;
  JSONObject: any;
};

export type CatalogClass = {
  __typename?: 'CatalogClass';
  description?: Maybe<Scalars['String']>;
  enrollCount: Scalars['Int'];
  enrollMax: Scalars['Int'];
  lastUpdated: Scalars['ISODate'];
  number: Scalars['String'];
  title?: Maybe<Scalars['String']>;
  unitsMax: Scalars['Float'];
  unitsMin: Scalars['Float'];
};

export type CatalogItem = {
  __typename?: 'CatalogItem';
  classes: Array<Maybe<CatalogClass>>;
  description: Scalars['String'];
  gradeAverage?: Maybe<Scalars['Float']>;
  lastUpdated: Scalars['ISODate'];
  number: Scalars['String'];
  subject: Scalars['String'];
  title: Scalars['String'];
};

/** Data for a specific class in a specific semester. There may be more than one Class for a given Course in a given semester. */
export type Class = {
  __typename?: 'Class';
  course: Course;
  description?: Maybe<Scalars['String']>;
  enrollCount: Scalars['Int'];
  enrollMax: Scalars['Int'];
  lastUpdated: Scalars['ISODate'];
  number: Scalars['String'];
  primarySection: Section;
  raw: Scalars['JSONObject'];
  sections: Array<Maybe<Section>>;
  semester: Semester;
  session: Scalars['String'];
  status: Scalars['String'];
  title?: Maybe<Scalars['String']>;
  unitsMax: Scalars['Float'];
  unitsMin: Scalars['Float'];
  waitlistCount: Scalars['Int'];
  waitlistMax: Scalars['Int'];
  year: Scalars['Int'];
};

/** Info shared between Classes within and across semesters. */
export type Course = {
  __typename?: 'Course';
  classes: Array<Maybe<Class>>;
  crossListing?: Maybe<Array<Maybe<Course>>>;
  description: Scalars['String'];
  fromDate: Scalars['String'];
  gradeAverage?: Maybe<Scalars['Float']>;
  gradingBasis: Scalars['String'];
  lastUpdated: Scalars['ISODate'];
  level: Scalars['String'];
  number: Scalars['String'];
  prereqs?: Maybe<Scalars['String']>;
  raw: Scalars['JSONObject'];
  sections: Array<Maybe<Section>>;
  subject: Scalars['String'];
  subjectName: Scalars['String'];
  title: Scalars['String'];
  toDate: Scalars['String'];
};


/** Info shared between Classes within and across semesters. */
export type CourseClassesArgs = {
  term?: InputMaybe<TermInput>;
};


/** Info shared between Classes within and across semesters. */
export type CourseSectionsArgs = {
  primary?: InputMaybe<Scalars['Boolean']>;
  term?: InputMaybe<TermInput>;
};

export type CourseListItem = {
  __typename?: 'CourseListItem';
  number: Scalars['String'];
  subject: Scalars['String'];
};

export type CustomEvent = {
  __typename?: 'CustomEvent';
  days_of_week?: Maybe<Scalars['String']>;
  description?: Maybe<Scalars['String']>;
  end_time: Scalars['String'];
  location?: Maybe<Scalars['String']>;
  start_time: Scalars['String'];
  title?: Maybe<Scalars['String']>;
};

export type CustomEventInput = {
  days_of_week?: InputMaybe<Scalars['String']>;
  description?: InputMaybe<Scalars['String']>;
  end_time: Scalars['String'];
  location?: InputMaybe<Scalars['String']>;
  start_time: Scalars['String'];
  title?: InputMaybe<Scalars['String']>;
};

export type EnrollmentDay = {
  __typename?: 'EnrollmentDay';
  enrollCount: Scalars['Int'];
  enrollMax: Scalars['Int'];
  waitlistCount: Scalars['Int'];
  waitlistMax: Scalars['Int'];
};

export type Grade = {
  __typename?: 'Grade';
  average?: Maybe<Scalars['Float']>;
  distribution?: Maybe<Array<Maybe<GradeDistributionItem>>>;
};

export type GradeDistributionItem = {
  __typename?: 'GradeDistributionItem';
  count: Scalars['Int'];
  letter: Scalars['String'];
};

export type Instructor = {
  __typename?: 'Instructor';
  familyName: Scalars['String'];
  givenName: Scalars['String'];
};

export type Mutation = {
  __typename?: 'Mutation';
<<<<<<< HEAD
  /** Delete user account. */
  deleteUser?: Maybe<User>;
  /** Mutate user info. */
  updateUserInfo?: Maybe<User>;
};


export type MutationUpdateUserInfoArgs = {
  newUserInfo: UserInput;
=======
  /** Takes in schedule fields, creates a new schedule record in the database, and returns the schedule. */
  createNewSchedule?: Maybe<Schedule>;
  /** Takes in schedule fields, finds the schedule record in the database corresponding to the provided ID, updates the record, and returns the updated schedule. */
  editExistingSchedule?: Maybe<Schedule>;
  /** Takes in a schedule's ObjectID, deletes the schedule with that ID, and returns the ID. */
  removeScheduleByID?: Maybe<Scalars['ID']>;
  /** For the schedule specified by the ID, modifies the class ID field and returns the updated schedule. */
  setSelectedClasses?: Maybe<Schedule>;
  /** For the schedule specified by the ID, modifies the section ID field and returns the updated schedule. */
  setSelectedSections?: Maybe<Schedule>;
};


export type MutationCreateNewScheduleArgs = {
  main_schedule: ScheduleInput;
};


export type MutationEditExistingScheduleArgs = {
  id: Scalars['ID'];
  main_schedule: ScheduleInput;
};


export type MutationRemoveScheduleByIdArgs = {
  id: Scalars['ID'];
};


export type MutationSetSelectedClassesArgs = {
  class_IDs: Array<Scalars['String']>;
  id: Scalars['ID'];
};


export type MutationSetSelectedSectionsArgs = {
  id: Scalars['ID'];
  section_IDs: Array<Scalars['String']>;
>>>>>>> 0b391c0d
};

export type Query = {
  __typename?: 'Query';
  /**
   * Get info about all courses and their corresponding classes for a given semester.
   *
   * Used primarily in the catalog page.
   */
  catalog?: Maybe<Array<Maybe<CatalogItem>>>;
  class?: Maybe<Class>;
  course?: Maybe<Course>;
  /**
   * Get a list of all course names across all semesters.
   *
   * Useful for searching for courses.
   */
  courseList?: Maybe<Array<Maybe<CourseListItem>>>;
  grade?: Maybe<Grade>;
  ping: Scalars['String'];
  /** Takes in a schedule's ObjectID and returns a specific schedule. */
  scheduleByID?: Maybe<Schedule>;
  /** Takes in a user's email and returns all the schedules they created. */
  schedulesByUser?: Maybe<Array<Maybe<Schedule>>>;
  section?: Maybe<Section>;
  /** Query for user info. */
  user?: Maybe<User>;
};


export type QueryCatalogArgs = {
  term: TermInput;
};


export type QueryClassArgs = {
  classNumber: Scalars['String'];
  courseNumber: Scalars['String'];
  subject: Scalars['String'];
  term: TermInput;
};


export type QueryCourseArgs = {
  courseNumber: Scalars['String'];
  subject: Scalars['String'];
  term?: InputMaybe<TermInput>;
};


export type QueryGradeArgs = {
  classNum?: InputMaybe<Scalars['String']>;
  courseNum: Scalars['String'];
  subject: Scalars['String'];
  term?: InputMaybe<TermInput>;
};


export type QueryScheduleByIdArgs = {
  id: Scalars['String'];
};


export type QuerySchedulesByUserArgs = {
  created_by: Scalars['String'];
};


export type QuerySectionArgs = {
  classNumber: Scalars['String'];
  courseNumber: Scalars['String'];
  sectionNumber: Scalars['String'];
  subject: Scalars['String'];
  term: TermInput;
};

export type Schedule = {
  __typename?: 'Schedule';
  /** The ObjectID associated with the schedule record */
  _id?: Maybe<Scalars['ID']>;
  /** Identifiers (probably cs-course-ids) for the classes the user has added to their schedule. */
  class_IDs?: Maybe<Array<Scalars['String']>>;
  created: Scalars['String'];
  /** Identifier (probably email) for the user who created the schedule (such as oski@bereley.edu). */
  created_by: Scalars['String'];
  /** Custom events, such as club meetings, that the user has added to their schedule. */
  custom_events?: Maybe<Array<CustomEvent>>;
  /** Whether the user would like the schedule to be viewable by others. */
  is_public: Scalars['Boolean'];
  /** The name of the schedule, such as "Oski's Fall schedule <3" */
  name?: Maybe<Scalars['String']>;
  /** Identifiers (probably the "003" in "2022 Spring STAT 97 003") for the primary sections (typically lectures) the user has added to their schedule. */
  primary_section_IDs?: Maybe<Array<Scalars['String']>>;
  revised: Scalars['String'];
  /** Identifiers (probably the "103" in "103 DIS") for the secondary sections (typically discussions) the user has added to their schedule. */
  secondary_section_IDs?: Maybe<Array<Scalars['String']>>;
  /** Term corresponding to the schedule, such as "Fall 1986" */
  term: TermOutput;
};

export type ScheduleInput = {
  class_IDs?: InputMaybe<Array<Scalars['String']>>;
  created_by: Scalars['String'];
  custom_events?: InputMaybe<Array<CustomEventInput>>;
  is_public?: InputMaybe<Scalars['Boolean']>;
  name?: InputMaybe<Scalars['String']>;
  primary_section_IDs?: InputMaybe<Array<Scalars['String']>>;
  secondary_section_IDs?: InputMaybe<Array<Scalars['String']>>;
  term: TermInput;
};

/** Sections are each associated with one Class.  */
export type Section = {
  __typename?: 'Section';
  ccn: Scalars['Int'];
  class: Class;
  course: Course;
  dateEnd?: Maybe<Scalars['String']>;
  dateStart?: Maybe<Scalars['String']>;
  days?: Maybe<Array<Scalars['Boolean']>>;
  enrollCount: Scalars['Int'];
  enrollMax: Scalars['Int'];
  enrollmentHistory?: Maybe<Array<Maybe<EnrollmentDay>>>;
  instructors?: Maybe<Array<Maybe<Instructor>>>;
  kind: Scalars['String'];
  lastUpdated: Scalars['ISODate'];
  location?: Maybe<Scalars['String']>;
  notes?: Maybe<Scalars['String']>;
  number: Scalars['String'];
  primary: Scalars['Boolean'];
  raw: Scalars['JSONObject'];
  timeEnd?: Maybe<Scalars['String']>;
  timeStart?: Maybe<Scalars['String']>;
  waitlistCount: Scalars['Int'];
  waitlistMax: Scalars['Int'];
};

export type Semester =
  | 'Fall'
  | 'Spring'
  | 'Summer';

/** The combination of year and season that corresponds to a specific term. Both year and season/semester are required. */
export type TermInput = {
  semester: Semester;
  year: Scalars['Int'];
};

<<<<<<< HEAD
/** User accout info. */
=======
export type TermOutput = {
  __typename?: 'TermOutput';
  semester: Scalars['String'];
  year: Scalars['Int'];
};

>>>>>>> 0b391c0d
export type User = {
  __typename?: 'User';
  date_joined: Scalars['String'];
  email: Scalars['String'];
  email_berkeleytime_update: Scalars['Boolean'];
  email_class_update: Scalars['Boolean'];
  email_enrollment_opening: Scalars['Boolean'];
  email_grade_update: Scalars['Boolean'];
  first_name: Scalars['String'];
  is_active: Scalars['Boolean'];
  is_staff: Scalars['Boolean'];
  last_login: Scalars['String'];
  last_name: Scalars['String'];
  major: Array<Scalars['String']>;
  username: Scalars['String'];
};

/** User input type for mutations. */
export type UserInput = {
  email_berkeleytime_update?: InputMaybe<Scalars['Boolean']>;
  email_class_update?: InputMaybe<Scalars['Boolean']>;
  email_enrollment_opening?: InputMaybe<Scalars['Boolean']>;
  email_grade_update?: InputMaybe<Scalars['Boolean']>;
  first_name?: InputMaybe<Scalars['String']>;
  last_name?: InputMaybe<Scalars['String']>;
  major?: InputMaybe<Array<Scalars['String']>>;
  username?: InputMaybe<Scalars['String']>;
};



export type ResolverTypeWrapper<T> = Promise<T> | T;


export type ResolverWithResolve<TResult, TParent, TContext, TArgs> = {
  resolve: ResolverFn<TResult, TParent, TContext, TArgs>;
};
export type Resolver<TResult, TParent = {}, TContext = {}, TArgs = {}> = ResolverFn<TResult, TParent, TContext, TArgs> | ResolverWithResolve<TResult, TParent, TContext, TArgs>;

export type ResolverFn<TResult, TParent, TContext, TArgs> = (
  parent: TParent,
  args: TArgs,
  context: TContext,
  info: GraphQLResolveInfo
) => Promise<TResult> | TResult;

export type SubscriptionSubscribeFn<TResult, TParent, TContext, TArgs> = (
  parent: TParent,
  args: TArgs,
  context: TContext,
  info: GraphQLResolveInfo
) => AsyncIterable<TResult> | Promise<AsyncIterable<TResult>>;

export type SubscriptionResolveFn<TResult, TParent, TContext, TArgs> = (
  parent: TParent,
  args: TArgs,
  context: TContext,
  info: GraphQLResolveInfo
) => TResult | Promise<TResult>;

export interface SubscriptionSubscriberObject<TResult, TKey extends string, TParent, TContext, TArgs> {
  subscribe: SubscriptionSubscribeFn<{ [key in TKey]: TResult }, TParent, TContext, TArgs>;
  resolve?: SubscriptionResolveFn<TResult, { [key in TKey]: TResult }, TContext, TArgs>;
}

export interface SubscriptionResolverObject<TResult, TParent, TContext, TArgs> {
  subscribe: SubscriptionSubscribeFn<any, TParent, TContext, TArgs>;
  resolve: SubscriptionResolveFn<TResult, any, TContext, TArgs>;
}

export type SubscriptionObject<TResult, TKey extends string, TParent, TContext, TArgs> =
  | SubscriptionSubscriberObject<TResult, TKey, TParent, TContext, TArgs>
  | SubscriptionResolverObject<TResult, TParent, TContext, TArgs>;

export type SubscriptionResolver<TResult, TKey extends string, TParent = {}, TContext = {}, TArgs = {}> =
  | ((...args: any[]) => SubscriptionObject<TResult, TKey, TParent, TContext, TArgs>)
  | SubscriptionObject<TResult, TKey, TParent, TContext, TArgs>;

export type TypeResolveFn<TTypes, TParent = {}, TContext = {}> = (
  parent: TParent,
  context: TContext,
  info: GraphQLResolveInfo
) => Maybe<TTypes> | Promise<Maybe<TTypes>>;

export type IsTypeOfResolverFn<T = {}, TContext = {}> = (obj: T, context: TContext, info: GraphQLResolveInfo) => boolean | Promise<boolean>;

export type NextResolverFn<T> = () => Promise<T>;

export type DirectiveResolverFn<TResult = {}, TParent = {}, TContext = {}, TArgs = {}> = (
  next: NextResolverFn<TResult>,
  parent: TParent,
  args: TArgs,
  context: TContext,
  info: GraphQLResolveInfo
) => TResult | Promise<TResult>;

/** Mapping between all available schema types and the resolvers types */
export type ResolversTypes = {
  Boolean: ResolverTypeWrapper<Scalars['Boolean']>;
  CatalogClass: ResolverTypeWrapper<CatalogClass>;
  CatalogItem: ResolverTypeWrapper<CatalogItem>;
  Class: ResolverTypeWrapper<Class>;
  Course: ResolverTypeWrapper<Course>;
  CourseListItem: ResolverTypeWrapper<CourseListItem>;
  CustomEvent: ResolverTypeWrapper<CustomEvent>;
  CustomEventInput: CustomEventInput;
  EnrollmentDay: ResolverTypeWrapper<EnrollmentDay>;
  Float: ResolverTypeWrapper<Scalars['Float']>;
  Grade: ResolverTypeWrapper<Grade>;
  GradeDistributionItem: ResolverTypeWrapper<GradeDistributionItem>;
  ID: ResolverTypeWrapper<Scalars['ID']>;
  ISODate: ResolverTypeWrapper<Scalars['ISODate']>;
  Instructor: ResolverTypeWrapper<Instructor>;
  Int: ResolverTypeWrapper<Scalars['Int']>;
  JSON: ResolverTypeWrapper<Scalars['JSON']>;
  JSONObject: ResolverTypeWrapper<Scalars['JSONObject']>;
  Mutation: ResolverTypeWrapper<{}>;
  Query: ResolverTypeWrapper<{}>;
  Schedule: ResolverTypeWrapper<Schedule>;
  ScheduleInput: ScheduleInput;
  Section: ResolverTypeWrapper<Section>;
  Semester: Semester;
  String: ResolverTypeWrapper<Scalars['String']>;
  TermInput: TermInput;
  TermOutput: ResolverTypeWrapper<TermOutput>;
  User: ResolverTypeWrapper<User>;
  UserInput: UserInput;
};

/** Mapping between all available schema types and the resolvers parents */
export type ResolversParentTypes = {
  Boolean: Scalars['Boolean'];
  CatalogClass: CatalogClass;
  CatalogItem: CatalogItem;
  Class: Class;
  Course: Course;
  CourseListItem: CourseListItem;
  CustomEvent: CustomEvent;
  CustomEventInput: CustomEventInput;
  EnrollmentDay: EnrollmentDay;
  Float: Scalars['Float'];
  Grade: Grade;
  GradeDistributionItem: GradeDistributionItem;
  ID: Scalars['ID'];
  ISODate: Scalars['ISODate'];
  Instructor: Instructor;
  Int: Scalars['Int'];
  JSON: Scalars['JSON'];
  JSONObject: Scalars['JSONObject'];
  Mutation: {};
  Query: {};
  Schedule: Schedule;
  ScheduleInput: ScheduleInput;
  Section: Section;
  String: Scalars['String'];
  TermInput: TermInput;
  TermOutput: TermOutput;
  User: User;
  UserInput: UserInput;
};

export type AuthDirectiveArgs = { };

export type AuthDirectiveResolver<Result, Parent, ContextType = any, Args = AuthDirectiveArgs> = DirectiveResolverFn<Result, Parent, ContextType, Args>;

export type CatalogClassResolvers<ContextType = any, ParentType extends ResolversParentTypes['CatalogClass'] = ResolversParentTypes['CatalogClass']> = {
  description?: Resolver<Maybe<ResolversTypes['String']>, ParentType, ContextType>;
  enrollCount?: Resolver<ResolversTypes['Int'], ParentType, ContextType>;
  enrollMax?: Resolver<ResolversTypes['Int'], ParentType, ContextType>;
  lastUpdated?: Resolver<ResolversTypes['ISODate'], ParentType, ContextType>;
  number?: Resolver<ResolversTypes['String'], ParentType, ContextType>;
  title?: Resolver<Maybe<ResolversTypes['String']>, ParentType, ContextType>;
  unitsMax?: Resolver<ResolversTypes['Float'], ParentType, ContextType>;
  unitsMin?: Resolver<ResolversTypes['Float'], ParentType, ContextType>;
  __isTypeOf?: IsTypeOfResolverFn<ParentType, ContextType>;
};

export type CatalogItemResolvers<ContextType = any, ParentType extends ResolversParentTypes['CatalogItem'] = ResolversParentTypes['CatalogItem']> = {
  classes?: Resolver<Array<Maybe<ResolversTypes['CatalogClass']>>, ParentType, ContextType>;
  description?: Resolver<ResolversTypes['String'], ParentType, ContextType>;
  gradeAverage?: Resolver<Maybe<ResolversTypes['Float']>, ParentType, ContextType>;
  lastUpdated?: Resolver<ResolversTypes['ISODate'], ParentType, ContextType>;
  number?: Resolver<ResolversTypes['String'], ParentType, ContextType>;
  subject?: Resolver<ResolversTypes['String'], ParentType, ContextType>;
  title?: Resolver<ResolversTypes['String'], ParentType, ContextType>;
  __isTypeOf?: IsTypeOfResolverFn<ParentType, ContextType>;
};

export type ClassResolvers<ContextType = any, ParentType extends ResolversParentTypes['Class'] = ResolversParentTypes['Class']> = {
  course?: Resolver<ResolversTypes['Course'], ParentType, ContextType>;
  description?: Resolver<Maybe<ResolversTypes['String']>, ParentType, ContextType>;
  enrollCount?: Resolver<ResolversTypes['Int'], ParentType, ContextType>;
  enrollMax?: Resolver<ResolversTypes['Int'], ParentType, ContextType>;
  lastUpdated?: Resolver<ResolversTypes['ISODate'], ParentType, ContextType>;
  number?: Resolver<ResolversTypes['String'], ParentType, ContextType>;
  primarySection?: Resolver<ResolversTypes['Section'], ParentType, ContextType>;
  raw?: Resolver<ResolversTypes['JSONObject'], ParentType, ContextType>;
  sections?: Resolver<Array<Maybe<ResolversTypes['Section']>>, ParentType, ContextType>;
  semester?: Resolver<ResolversTypes['Semester'], ParentType, ContextType>;
  session?: Resolver<ResolversTypes['String'], ParentType, ContextType>;
  status?: Resolver<ResolversTypes['String'], ParentType, ContextType>;
  title?: Resolver<Maybe<ResolversTypes['String']>, ParentType, ContextType>;
  unitsMax?: Resolver<ResolversTypes['Float'], ParentType, ContextType>;
  unitsMin?: Resolver<ResolversTypes['Float'], ParentType, ContextType>;
  waitlistCount?: Resolver<ResolversTypes['Int'], ParentType, ContextType>;
  waitlistMax?: Resolver<ResolversTypes['Int'], ParentType, ContextType>;
  year?: Resolver<ResolversTypes['Int'], ParentType, ContextType>;
  __isTypeOf?: IsTypeOfResolverFn<ParentType, ContextType>;
};

export type CourseResolvers<ContextType = any, ParentType extends ResolversParentTypes['Course'] = ResolversParentTypes['Course']> = {
  classes?: Resolver<Array<Maybe<ResolversTypes['Class']>>, ParentType, ContextType, Partial<CourseClassesArgs>>;
  crossListing?: Resolver<Maybe<Array<Maybe<ResolversTypes['Course']>>>, ParentType, ContextType>;
  description?: Resolver<ResolversTypes['String'], ParentType, ContextType>;
  fromDate?: Resolver<ResolversTypes['String'], ParentType, ContextType>;
  gradeAverage?: Resolver<Maybe<ResolversTypes['Float']>, ParentType, ContextType>;
  gradingBasis?: Resolver<ResolversTypes['String'], ParentType, ContextType>;
  lastUpdated?: Resolver<ResolversTypes['ISODate'], ParentType, ContextType>;
  level?: Resolver<ResolversTypes['String'], ParentType, ContextType>;
  number?: Resolver<ResolversTypes['String'], ParentType, ContextType>;
  prereqs?: Resolver<Maybe<ResolversTypes['String']>, ParentType, ContextType>;
  raw?: Resolver<ResolversTypes['JSONObject'], ParentType, ContextType>;
  sections?: Resolver<Array<Maybe<ResolversTypes['Section']>>, ParentType, ContextType, Partial<CourseSectionsArgs>>;
  subject?: Resolver<ResolversTypes['String'], ParentType, ContextType>;
  subjectName?: Resolver<ResolversTypes['String'], ParentType, ContextType>;
  title?: Resolver<ResolversTypes['String'], ParentType, ContextType>;
  toDate?: Resolver<ResolversTypes['String'], ParentType, ContextType>;
  __isTypeOf?: IsTypeOfResolverFn<ParentType, ContextType>;
};

export type CourseListItemResolvers<ContextType = any, ParentType extends ResolversParentTypes['CourseListItem'] = ResolversParentTypes['CourseListItem']> = {
  number?: Resolver<ResolversTypes['String'], ParentType, ContextType>;
  subject?: Resolver<ResolversTypes['String'], ParentType, ContextType>;
  __isTypeOf?: IsTypeOfResolverFn<ParentType, ContextType>;
};

export type CustomEventResolvers<ContextType = any, ParentType extends ResolversParentTypes['CustomEvent'] = ResolversParentTypes['CustomEvent']> = {
  days_of_week?: Resolver<Maybe<ResolversTypes['String']>, ParentType, ContextType>;
  description?: Resolver<Maybe<ResolversTypes['String']>, ParentType, ContextType>;
  end_time?: Resolver<ResolversTypes['String'], ParentType, ContextType>;
  location?: Resolver<Maybe<ResolversTypes['String']>, ParentType, ContextType>;
  start_time?: Resolver<ResolversTypes['String'], ParentType, ContextType>;
  title?: Resolver<Maybe<ResolversTypes['String']>, ParentType, ContextType>;
  __isTypeOf?: IsTypeOfResolverFn<ParentType, ContextType>;
};

export type EnrollmentDayResolvers<ContextType = any, ParentType extends ResolversParentTypes['EnrollmentDay'] = ResolversParentTypes['EnrollmentDay']> = {
  enrollCount?: Resolver<ResolversTypes['Int'], ParentType, ContextType>;
  enrollMax?: Resolver<ResolversTypes['Int'], ParentType, ContextType>;
  waitlistCount?: Resolver<ResolversTypes['Int'], ParentType, ContextType>;
  waitlistMax?: Resolver<ResolversTypes['Int'], ParentType, ContextType>;
  __isTypeOf?: IsTypeOfResolverFn<ParentType, ContextType>;
};

export type GradeResolvers<ContextType = any, ParentType extends ResolversParentTypes['Grade'] = ResolversParentTypes['Grade']> = {
  average?: Resolver<Maybe<ResolversTypes['Float']>, ParentType, ContextType>;
  distribution?: Resolver<Maybe<Array<Maybe<ResolversTypes['GradeDistributionItem']>>>, ParentType, ContextType>;
  __isTypeOf?: IsTypeOfResolverFn<ParentType, ContextType>;
};

export type GradeDistributionItemResolvers<ContextType = any, ParentType extends ResolversParentTypes['GradeDistributionItem'] = ResolversParentTypes['GradeDistributionItem']> = {
  count?: Resolver<ResolversTypes['Int'], ParentType, ContextType>;
  letter?: Resolver<ResolversTypes['String'], ParentType, ContextType>;
  __isTypeOf?: IsTypeOfResolverFn<ParentType, ContextType>;
};

export interface IsoDateScalarConfig extends GraphQLScalarTypeConfig<ResolversTypes['ISODate'], any> {
  name: 'ISODate';
}

export type InstructorResolvers<ContextType = any, ParentType extends ResolversParentTypes['Instructor'] = ResolversParentTypes['Instructor']> = {
  familyName?: Resolver<ResolversTypes['String'], ParentType, ContextType>;
  givenName?: Resolver<ResolversTypes['String'], ParentType, ContextType>;
  __isTypeOf?: IsTypeOfResolverFn<ParentType, ContextType>;
};

export interface JsonScalarConfig extends GraphQLScalarTypeConfig<ResolversTypes['JSON'], any> {
  name: 'JSON';
}

export interface JsonObjectScalarConfig extends GraphQLScalarTypeConfig<ResolversTypes['JSONObject'], any> {
  name: 'JSONObject';
}

export type MutationResolvers<ContextType = any, ParentType extends ResolversParentTypes['Mutation'] = ResolversParentTypes['Mutation']> = {
<<<<<<< HEAD
  deleteUser?: Resolver<Maybe<ResolversTypes['User']>, ParentType, ContextType>;
  updateUserInfo?: Resolver<Maybe<ResolversTypes['User']>, ParentType, ContextType, RequireFields<MutationUpdateUserInfoArgs, 'newUserInfo'>>;
=======
  createNewSchedule?: Resolver<Maybe<ResolversTypes['Schedule']>, ParentType, ContextType, RequireFields<MutationCreateNewScheduleArgs, 'main_schedule'>>;
  editExistingSchedule?: Resolver<Maybe<ResolversTypes['Schedule']>, ParentType, ContextType, RequireFields<MutationEditExistingScheduleArgs, 'id' | 'main_schedule'>>;
  removeScheduleByID?: Resolver<Maybe<ResolversTypes['ID']>, ParentType, ContextType, RequireFields<MutationRemoveScheduleByIdArgs, 'id'>>;
  setSelectedClasses?: Resolver<Maybe<ResolversTypes['Schedule']>, ParentType, ContextType, RequireFields<MutationSetSelectedClassesArgs, 'class_IDs' | 'id'>>;
  setSelectedSections?: Resolver<Maybe<ResolversTypes['Schedule']>, ParentType, ContextType, RequireFields<MutationSetSelectedSectionsArgs, 'id' | 'section_IDs'>>;
>>>>>>> 0b391c0d
};

export type QueryResolvers<ContextType = any, ParentType extends ResolversParentTypes['Query'] = ResolversParentTypes['Query']> = {
  catalog?: Resolver<Maybe<Array<Maybe<ResolversTypes['CatalogItem']>>>, ParentType, ContextType, RequireFields<QueryCatalogArgs, 'term'>>;
  class?: Resolver<Maybe<ResolversTypes['Class']>, ParentType, ContextType, RequireFields<QueryClassArgs, 'classNumber' | 'courseNumber' | 'subject' | 'term'>>;
  course?: Resolver<Maybe<ResolversTypes['Course']>, ParentType, ContextType, RequireFields<QueryCourseArgs, 'courseNumber' | 'subject'>>;
  courseList?: Resolver<Maybe<Array<Maybe<ResolversTypes['CourseListItem']>>>, ParentType, ContextType>;
  grade?: Resolver<Maybe<ResolversTypes['Grade']>, ParentType, ContextType, RequireFields<QueryGradeArgs, 'courseNum' | 'subject'>>;
  ping?: Resolver<ResolversTypes['String'], ParentType, ContextType>;
  scheduleByID?: Resolver<Maybe<ResolversTypes['Schedule']>, ParentType, ContextType, RequireFields<QueryScheduleByIdArgs, 'id'>>;
  schedulesByUser?: Resolver<Maybe<Array<Maybe<ResolversTypes['Schedule']>>>, ParentType, ContextType, RequireFields<QuerySchedulesByUserArgs, 'created_by'>>;
  section?: Resolver<Maybe<ResolversTypes['Section']>, ParentType, ContextType, RequireFields<QuerySectionArgs, 'classNumber' | 'courseNumber' | 'sectionNumber' | 'subject' | 'term'>>;
  user?: Resolver<Maybe<ResolversTypes['User']>, ParentType, ContextType>;
};

export type ScheduleResolvers<ContextType = any, ParentType extends ResolversParentTypes['Schedule'] = ResolversParentTypes['Schedule']> = {
  _id?: Resolver<Maybe<ResolversTypes['ID']>, ParentType, ContextType>;
  class_IDs?: Resolver<Maybe<Array<ResolversTypes['String']>>, ParentType, ContextType>;
  created?: Resolver<ResolversTypes['String'], ParentType, ContextType>;
  created_by?: Resolver<ResolversTypes['String'], ParentType, ContextType>;
  custom_events?: Resolver<Maybe<Array<ResolversTypes['CustomEvent']>>, ParentType, ContextType>;
  is_public?: Resolver<ResolversTypes['Boolean'], ParentType, ContextType>;
  name?: Resolver<Maybe<ResolversTypes['String']>, ParentType, ContextType>;
  primary_section_IDs?: Resolver<Maybe<Array<ResolversTypes['String']>>, ParentType, ContextType>;
  revised?: Resolver<ResolversTypes['String'], ParentType, ContextType>;
  secondary_section_IDs?: Resolver<Maybe<Array<ResolversTypes['String']>>, ParentType, ContextType>;
  term?: Resolver<ResolversTypes['TermOutput'], ParentType, ContextType>;
  __isTypeOf?: IsTypeOfResolverFn<ParentType, ContextType>;
};

export type SectionResolvers<ContextType = any, ParentType extends ResolversParentTypes['Section'] = ResolversParentTypes['Section']> = {
  ccn?: Resolver<ResolversTypes['Int'], ParentType, ContextType>;
  class?: Resolver<ResolversTypes['Class'], ParentType, ContextType>;
  course?: Resolver<ResolversTypes['Course'], ParentType, ContextType>;
  dateEnd?: Resolver<Maybe<ResolversTypes['String']>, ParentType, ContextType>;
  dateStart?: Resolver<Maybe<ResolversTypes['String']>, ParentType, ContextType>;
  days?: Resolver<Maybe<Array<ResolversTypes['Boolean']>>, ParentType, ContextType>;
  enrollCount?: Resolver<ResolversTypes['Int'], ParentType, ContextType>;
  enrollMax?: Resolver<ResolversTypes['Int'], ParentType, ContextType>;
  enrollmentHistory?: Resolver<Maybe<Array<Maybe<ResolversTypes['EnrollmentDay']>>>, ParentType, ContextType>;
  instructors?: Resolver<Maybe<Array<Maybe<ResolversTypes['Instructor']>>>, ParentType, ContextType>;
  kind?: Resolver<ResolversTypes['String'], ParentType, ContextType>;
  lastUpdated?: Resolver<ResolversTypes['ISODate'], ParentType, ContextType>;
  location?: Resolver<Maybe<ResolversTypes['String']>, ParentType, ContextType>;
  notes?: Resolver<Maybe<ResolversTypes['String']>, ParentType, ContextType>;
  number?: Resolver<ResolversTypes['String'], ParentType, ContextType>;
  primary?: Resolver<ResolversTypes['Boolean'], ParentType, ContextType>;
  raw?: Resolver<ResolversTypes['JSONObject'], ParentType, ContextType>;
  timeEnd?: Resolver<Maybe<ResolversTypes['String']>, ParentType, ContextType>;
  timeStart?: Resolver<Maybe<ResolversTypes['String']>, ParentType, ContextType>;
  waitlistCount?: Resolver<ResolversTypes['Int'], ParentType, ContextType>;
  waitlistMax?: Resolver<ResolversTypes['Int'], ParentType, ContextType>;
  __isTypeOf?: IsTypeOfResolverFn<ParentType, ContextType>;
};

export type TermOutputResolvers<ContextType = any, ParentType extends ResolversParentTypes['TermOutput'] = ResolversParentTypes['TermOutput']> = {
  semester?: Resolver<ResolversTypes['String'], ParentType, ContextType>;
  year?: Resolver<ResolversTypes['Int'], ParentType, ContextType>;
  __isTypeOf?: IsTypeOfResolverFn<ParentType, ContextType>;
};

export type UserResolvers<ContextType = any, ParentType extends ResolversParentTypes['User'] = ResolversParentTypes['User']> = {
  date_joined?: Resolver<ResolversTypes['String'], ParentType, ContextType>;
  email?: Resolver<ResolversTypes['String'], ParentType, ContextType>;
  email_berkeleytime_update?: Resolver<ResolversTypes['Boolean'], ParentType, ContextType>;
  email_class_update?: Resolver<ResolversTypes['Boolean'], ParentType, ContextType>;
  email_enrollment_opening?: Resolver<ResolversTypes['Boolean'], ParentType, ContextType>;
  email_grade_update?: Resolver<ResolversTypes['Boolean'], ParentType, ContextType>;
  first_name?: Resolver<ResolversTypes['String'], ParentType, ContextType>;
  is_active?: Resolver<ResolversTypes['Boolean'], ParentType, ContextType>;
  is_staff?: Resolver<ResolversTypes['Boolean'], ParentType, ContextType>;
  last_login?: Resolver<ResolversTypes['String'], ParentType, ContextType>;
  last_name?: Resolver<ResolversTypes['String'], ParentType, ContextType>;
  major?: Resolver<Array<ResolversTypes['String']>, ParentType, ContextType>;
  username?: Resolver<ResolversTypes['String'], ParentType, ContextType>;
  __isTypeOf?: IsTypeOfResolverFn<ParentType, ContextType>;
};

export type Resolvers<ContextType = any> = {
  CatalogClass?: CatalogClassResolvers<ContextType>;
  CatalogItem?: CatalogItemResolvers<ContextType>;
  Class?: ClassResolvers<ContextType>;
  Course?: CourseResolvers<ContextType>;
  CourseListItem?: CourseListItemResolvers<ContextType>;
  CustomEvent?: CustomEventResolvers<ContextType>;
  EnrollmentDay?: EnrollmentDayResolvers<ContextType>;
  Grade?: GradeResolvers<ContextType>;
  GradeDistributionItem?: GradeDistributionItemResolvers<ContextType>;
  ISODate?: GraphQLScalarType;
  Instructor?: InstructorResolvers<ContextType>;
  JSON?: GraphQLScalarType;
  JSONObject?: GraphQLScalarType;
  Mutation?: MutationResolvers<ContextType>;
  Query?: QueryResolvers<ContextType>;
  Schedule?: ScheduleResolvers<ContextType>;
  Section?: SectionResolvers<ContextType>;
  TermOutput?: TermOutputResolvers<ContextType>;
  User?: UserResolvers<ContextType>;
};

export type DirectiveResolvers<ContextType = any> = {
  auth?: AuthDirectiveResolver<any, any, ContextType>;
};

export type IsoDate = Scalars["ISODate"];
export type Json = Scalars["JSON"];
export type JsonObject = Scalars["JSONObject"];<|MERGE_RESOLUTION|>--- conflicted
+++ resolved
@@ -150,19 +150,10 @@
 
 export type Mutation = {
   __typename?: 'Mutation';
-<<<<<<< HEAD
+  /** Takes in schedule fields, creates a new schedule record in the database, and returns the schedule. */
+  createNewSchedule?: Maybe<Schedule>;
   /** Delete user account. */
   deleteUser?: Maybe<User>;
-  /** Mutate user info. */
-  updateUserInfo?: Maybe<User>;
-};
-
-
-export type MutationUpdateUserInfoArgs = {
-  newUserInfo: UserInput;
-=======
-  /** Takes in schedule fields, creates a new schedule record in the database, and returns the schedule. */
-  createNewSchedule?: Maybe<Schedule>;
   /** Takes in schedule fields, finds the schedule record in the database corresponding to the provided ID, updates the record, and returns the updated schedule. */
   editExistingSchedule?: Maybe<Schedule>;
   /** Takes in a schedule's ObjectID, deletes the schedule with that ID, and returns the ID. */
@@ -171,6 +162,8 @@
   setSelectedClasses?: Maybe<Schedule>;
   /** For the schedule specified by the ID, modifies the section ID field and returns the updated schedule. */
   setSelectedSections?: Maybe<Schedule>;
+  /** Mutate user info. */
+  updateUserInfo?: Maybe<User>;
 };
 
 
@@ -199,7 +192,11 @@
 export type MutationSetSelectedSectionsArgs = {
   id: Scalars['ID'];
   section_IDs: Array<Scalars['String']>;
->>>>>>> 0b391c0d
+};
+
+
+export type MutationUpdateUserInfoArgs = {
+  newUserInfo: UserInput;
 };
 
 export type Query = {
@@ -348,16 +345,13 @@
   year: Scalars['Int'];
 };
 
-<<<<<<< HEAD
-/** User accout info. */
-=======
 export type TermOutput = {
   __typename?: 'TermOutput';
   semester: Scalars['String'];
   year: Scalars['Int'];
 };
 
->>>>>>> 0b391c0d
+/** User accout info. */
 export type User = {
   __typename?: 'User';
   date_joined: Scalars['String'];
@@ -643,16 +637,13 @@
 }
 
 export type MutationResolvers<ContextType = any, ParentType extends ResolversParentTypes['Mutation'] = ResolversParentTypes['Mutation']> = {
-<<<<<<< HEAD
+  createNewSchedule?: Resolver<Maybe<ResolversTypes['Schedule']>, ParentType, ContextType, RequireFields<MutationCreateNewScheduleArgs, 'main_schedule'>>;
   deleteUser?: Resolver<Maybe<ResolversTypes['User']>, ParentType, ContextType>;
-  updateUserInfo?: Resolver<Maybe<ResolversTypes['User']>, ParentType, ContextType, RequireFields<MutationUpdateUserInfoArgs, 'newUserInfo'>>;
-=======
-  createNewSchedule?: Resolver<Maybe<ResolversTypes['Schedule']>, ParentType, ContextType, RequireFields<MutationCreateNewScheduleArgs, 'main_schedule'>>;
   editExistingSchedule?: Resolver<Maybe<ResolversTypes['Schedule']>, ParentType, ContextType, RequireFields<MutationEditExistingScheduleArgs, 'id' | 'main_schedule'>>;
   removeScheduleByID?: Resolver<Maybe<ResolversTypes['ID']>, ParentType, ContextType, RequireFields<MutationRemoveScheduleByIdArgs, 'id'>>;
   setSelectedClasses?: Resolver<Maybe<ResolversTypes['Schedule']>, ParentType, ContextType, RequireFields<MutationSetSelectedClassesArgs, 'class_IDs' | 'id'>>;
   setSelectedSections?: Resolver<Maybe<ResolversTypes['Schedule']>, ParentType, ContextType, RequireFields<MutationSetSelectedSectionsArgs, 'id' | 'section_IDs'>>;
->>>>>>> 0b391c0d
+  updateUserInfo?: Resolver<Maybe<ResolversTypes['User']>, ParentType, ContextType, RequireFields<MutationUpdateUserInfoArgs, 'newUserInfo'>>;
 };
 
 export type QueryResolvers<ContextType = any, ParentType extends ResolversParentTypes['Query'] = ResolversParentTypes['Query']> = {
