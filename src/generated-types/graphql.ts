--- conflicted
+++ resolved
@@ -49,11 +49,7 @@
   Enrollment?: Maybe<Enrollment>;
   User?: Maybe<User>;
   grades?: Maybe<Array<Maybe<Grade>>>;
-<<<<<<< HEAD
   schedules?: Maybe<Array<Maybe<Schedule>>>;
-  users?: Maybe<Array<Maybe<User>>>;
-=======
->>>>>>> f4957f63
 };
 
 
@@ -62,7 +58,11 @@
 };
 
 
-<<<<<<< HEAD
+export type QueryUserArgs = {
+  email: Scalars['String'];
+};
+
+
 export type QuerySchedulesArgs = {
   created_by: Scalars['String'];
 };
@@ -78,10 +78,6 @@
   public: Scalars['Boolean'];
   section_IDs?: Maybe<Array<Maybe<Scalars['String']>>>;
   term: Scalars['String'];
-=======
-export type QueryUserArgs = {
-  email: Scalars['String'];
->>>>>>> f4957f63
 };
 
 export type User = {
@@ -233,11 +229,7 @@
   Enrollment?: Resolver<Maybe<ResolversTypes['Enrollment']>, ParentType, ContextType, RequireFields<QueryEnrollmentArgs, 'classId'>>;
   User?: Resolver<Maybe<ResolversTypes['User']>, ParentType, ContextType, RequireFields<QueryUserArgs, 'email'>>;
   grades?: Resolver<Maybe<Array<Maybe<ResolversTypes['Grade']>>>, ParentType, ContextType>;
-<<<<<<< HEAD
   schedules?: Resolver<Maybe<Array<Maybe<ResolversTypes['Schedule']>>>, ParentType, ContextType, RequireFields<QuerySchedulesArgs, 'created_by'>>;
-  users?: Resolver<Maybe<Array<Maybe<ResolversTypes['User']>>>, ParentType, ContextType>;
-=======
->>>>>>> f4957f63
 };
 
 export type ScheduleResolvers<ContextType = any, ParentType extends ResolversParentTypes['Schedule'] = ResolversParentTypes['Schedule']> = {
