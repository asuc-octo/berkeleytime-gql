--- conflicted
+++ resolved
@@ -4,10 +4,7 @@
 export type Exact<T extends { [key: string]: unknown }> = { [K in keyof T]: T[K] };
 export type MakeOptional<T, K extends keyof T> = Omit<T, K> & { [SubKey in K]?: Maybe<T[SubKey]> };
 export type MakeMaybe<T, K extends keyof T> = Omit<T, K> & { [SubKey in K]: Maybe<T[SubKey]> };
-<<<<<<< HEAD
-=======
 export type RequireFields<T, K extends keyof T> = Omit<T, K> & { [P in K]-?: NonNullable<T[P]> };
->>>>>>> c6ed5610
 /** All built-in and custom scalars, mapped to their actual values */
 export type Scalars = {
   ID: string;
@@ -34,7 +31,6 @@
 
 export type Grade = {
   __typename?: 'Grade';
-<<<<<<< HEAD
   A: LetterGrade;
   AMinus: LetterGrade;
   APlus: LetterGrade;
@@ -56,19 +52,12 @@
   percent: Scalars['Float'];
   percentile_high: Scalars['Float'];
   percentile_low: Scalars['Float'];
-=======
-  course_id: Scalars['String'];
->>>>>>> c6ed5610
 };
 
 export type Query = {
   __typename?: 'Query';
-<<<<<<< HEAD
+  Enrollment?: Maybe<Enrollment>;
   grades?: Maybe<Grade>;
-=======
-  Enrollment?: Maybe<Enrollment>;
-  grades?: Maybe<Array<Maybe<Grade>>>;
->>>>>>> c6ed5610
   users?: Maybe<Array<Maybe<User>>>;
 };
 
@@ -154,17 +143,12 @@
 /** Mapping between all available schema types and the resolvers types */
 export type ResolversTypes = {
   Boolean: ResolverTypeWrapper<Scalars['Boolean']>;
-<<<<<<< HEAD
+  Enrollment: ResolverTypeWrapper<Enrollment>;
+  EnrollmentInfo: ResolverTypeWrapper<EnrollmentInfo>;
   Float: ResolverTypeWrapper<Scalars['Float']>;
   Grade: ResolverTypeWrapper<Grade>;
   Int: ResolverTypeWrapper<Scalars['Int']>;
   LetterGrade: ResolverTypeWrapper<LetterGrade>;
-=======
-  Enrollment: ResolverTypeWrapper<Enrollment>;
-  EnrollmentInfo: ResolverTypeWrapper<EnrollmentInfo>;
-  Grade: ResolverTypeWrapper<Grade>;
-  Int: ResolverTypeWrapper<Scalars['Int']>;
->>>>>>> c6ed5610
   Query: ResolverTypeWrapper<{}>;
   String: ResolverTypeWrapper<Scalars['String']>;
   User: ResolverTypeWrapper<User>;
@@ -173,23 +157,32 @@
 /** Mapping between all available schema types and the resolvers parents */
 export type ResolversParentTypes = {
   Boolean: Scalars['Boolean'];
-<<<<<<< HEAD
+  Enrollment: Enrollment;
+  EnrollmentInfo: EnrollmentInfo;
   Float: Scalars['Float'];
   Grade: Grade;
   Int: Scalars['Int'];
   LetterGrade: LetterGrade;
-=======
-  Enrollment: Enrollment;
-  EnrollmentInfo: EnrollmentInfo;
-  Grade: Grade;
-  Int: Scalars['Int'];
->>>>>>> c6ed5610
   Query: {};
   String: Scalars['String'];
   User: User;
 };
 
-<<<<<<< HEAD
+export type EnrollmentResolvers<ContextType = any, ParentType extends ResolversParentTypes['Enrollment'] = ResolversParentTypes['Enrollment']> = {
+  classId?: Resolver<ResolversTypes['String'], ParentType, ContextType>;
+  enrollmentInfo?: Resolver<Maybe<Array<Maybe<ResolversTypes['EnrollmentInfo']>>>, ParentType, ContextType>;
+  __isTypeOf?: IsTypeOfResolverFn<ParentType, ContextType>;
+};
+
+export type EnrollmentInfoResolvers<ContextType = any, ParentType extends ResolversParentTypes['EnrollmentInfo'] = ResolversParentTypes['EnrollmentInfo']> = {
+  date?: Resolver<Maybe<ResolversTypes['String']>, ParentType, ContextType>;
+  enrolledCount?: Resolver<Maybe<ResolversTypes['Int']>, ParentType, ContextType>;
+  enrolledMax?: Resolver<Maybe<ResolversTypes['Int']>, ParentType, ContextType>;
+  waitlistedCount?: Resolver<Maybe<ResolversTypes['Int']>, ParentType, ContextType>;
+  waitlistedMax?: Resolver<Maybe<ResolversTypes['Int']>, ParentType, ContextType>;
+  __isTypeOf?: IsTypeOfResolverFn<ParentType, ContextType>;
+};
+
 export type GradeResolvers<ContextType = any, ParentType extends ResolversParentTypes['Grade'] = ResolversParentTypes['Grade']> = {
   A?: Resolver<ResolversTypes['LetterGrade'], ParentType, ContextType>;
   AMinus?: Resolver<ResolversTypes['LetterGrade'], ParentType, ContextType>;
@@ -212,35 +205,12 @@
   percent?: Resolver<ResolversTypes['Float'], ParentType, ContextType>;
   percentile_high?: Resolver<ResolversTypes['Float'], ParentType, ContextType>;
   percentile_low?: Resolver<ResolversTypes['Float'], ParentType, ContextType>;
-=======
-export type EnrollmentResolvers<ContextType = any, ParentType extends ResolversParentTypes['Enrollment'] = ResolversParentTypes['Enrollment']> = {
-  classId?: Resolver<ResolversTypes['String'], ParentType, ContextType>;
-  enrollmentInfo?: Resolver<Maybe<Array<Maybe<ResolversTypes['EnrollmentInfo']>>>, ParentType, ContextType>;
-  __isTypeOf?: IsTypeOfResolverFn<ParentType, ContextType>;
-};
-
-export type EnrollmentInfoResolvers<ContextType = any, ParentType extends ResolversParentTypes['EnrollmentInfo'] = ResolversParentTypes['EnrollmentInfo']> = {
-  date?: Resolver<Maybe<ResolversTypes['String']>, ParentType, ContextType>;
-  enrolledCount?: Resolver<Maybe<ResolversTypes['Int']>, ParentType, ContextType>;
-  enrolledMax?: Resolver<Maybe<ResolversTypes['Int']>, ParentType, ContextType>;
-  waitlistedCount?: Resolver<Maybe<ResolversTypes['Int']>, ParentType, ContextType>;
-  waitlistedMax?: Resolver<Maybe<ResolversTypes['Int']>, ParentType, ContextType>;
-  __isTypeOf?: IsTypeOfResolverFn<ParentType, ContextType>;
-};
-
-export type GradeResolvers<ContextType = any, ParentType extends ResolversParentTypes['Grade'] = ResolversParentTypes['Grade']> = {
-  course_id?: Resolver<ResolversTypes['String'], ParentType, ContextType>;
->>>>>>> c6ed5610
   __isTypeOf?: IsTypeOfResolverFn<ParentType, ContextType>;
 };
 
 export type QueryResolvers<ContextType = any, ParentType extends ResolversParentTypes['Query'] = ResolversParentTypes['Query']> = {
-<<<<<<< HEAD
+  Enrollment?: Resolver<Maybe<ResolversTypes['Enrollment']>, ParentType, ContextType, RequireFields<QueryEnrollmentArgs, 'classId'>>;
   grades?: Resolver<Maybe<ResolversTypes['Grade']>, ParentType, ContextType>;
-=======
-  Enrollment?: Resolver<Maybe<ResolversTypes['Enrollment']>, ParentType, ContextType, RequireFields<QueryEnrollmentArgs, 'classId'>>;
-  grades?: Resolver<Maybe<Array<Maybe<ResolversTypes['Grade']>>>, ParentType, ContextType>;
->>>>>>> c6ed5610
   users?: Resolver<Maybe<Array<Maybe<ResolversTypes['User']>>>, ParentType, ContextType>;
 };
 
