--- conflicted
+++ resolved
@@ -60,13 +60,8 @@
 export type Query = {
   __typename?: 'Query';
   Enrollment?: Maybe<Enrollment>;
-<<<<<<< HEAD
+  User?: Maybe<User>;
   grades?: Maybe<Grade>;
-  users?: Maybe<Array<Maybe<User>>>;
-=======
-  User?: Maybe<User>;
-  grades?: Maybe<Array<Maybe<Grade>>>;
->>>>>>> f4957f63
 };
 
 
@@ -75,15 +70,15 @@
 };
 
 
-<<<<<<< HEAD
+export type QueryUserArgs = {
+  email: Scalars['String'];
+};
+
+
 export type QueryGradesArgs = {
   CourseControlNumber: Scalars['Int'];
   Semester: Scalars['String'];
   Year: Scalars['Int'];
-=======
-export type QueryUserArgs = {
-  email: Scalars['String'];
->>>>>>> f4957f63
 };
 
 export type User = {
@@ -246,13 +241,8 @@
 
 export type QueryResolvers<ContextType = any, ParentType extends ResolversParentTypes['Query'] = ResolversParentTypes['Query']> = {
   Enrollment?: Resolver<Maybe<ResolversTypes['Enrollment']>, ParentType, ContextType, RequireFields<QueryEnrollmentArgs, 'classId'>>;
-<<<<<<< HEAD
+  User?: Resolver<Maybe<ResolversTypes['User']>, ParentType, ContextType, RequireFields<QueryUserArgs, 'email'>>;
   grades?: Resolver<Maybe<ResolversTypes['Grade']>, ParentType, ContextType, RequireFields<QueryGradesArgs, 'CourseControlNumber' | 'Semester' | 'Year'>>;
-  users?: Resolver<Maybe<Array<Maybe<ResolversTypes['User']>>>, ParentType, ContextType>;
-=======
-  User?: Resolver<Maybe<ResolversTypes['User']>, ParentType, ContextType, RequireFields<QueryUserArgs, 'email'>>;
-  grades?: Resolver<Maybe<Array<Maybe<ResolversTypes['Grade']>>>, ParentType, ContextType>;
->>>>>>> f4957f63
 };
 
 export type UserResolvers<ContextType = any, ParentType extends ResolversParentTypes['User'] = ResolversParentTypes['User']> = {
