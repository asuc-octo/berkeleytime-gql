--- conflicted
+++ resolved
@@ -17,22 +17,6 @@
   JSONObject: any;
 };
 
-<<<<<<< HEAD
-export type CustomEvent = {
-  __typename?: 'CustomEvent';
-  days_of_week?: Maybe<Scalars['String']>;
-  description?: Maybe<Scalars['String']>;
-  end_time: Scalars['String'];
-  location?: Maybe<Scalars['String']>;
-  start_time: Scalars['String'];
-  title?: Maybe<Scalars['String']>;
-};
-
-export type Enrollment = {
-  __typename?: 'Enrollment';
-  classId: Scalars['String'];
-  enrollmentInfo?: Maybe<Array<Maybe<EnrollmentInfo>>>;
-=======
 export type CatalogClass = {
   __typename?: 'CatalogClass';
   description?: Maybe<Scalars['String']>;
@@ -43,7 +27,6 @@
   title?: Maybe<Scalars['String']>;
   unitsMax: Scalars['Float'];
   unitsMin: Scalars['Float'];
->>>>>>> f0c276e9
 };
 
 export type CatalogItem = {
@@ -120,6 +103,16 @@
   subject: Scalars['String'];
 };
 
+export type CustomEvent = {
+  __typename?: 'CustomEvent';
+  days_of_week?: Maybe<Scalars['String']>;
+  description?: Maybe<Scalars['String']>;
+  end_time: Scalars['String'];
+  location?: Maybe<Scalars['String']>;
+  start_time: Scalars['String'];
+  title?: Maybe<Scalars['String']>;
+};
+
 export type EnrollmentDay = {
   __typename?: 'EnrollmentDay';
   enrollCount: Scalars['Int'];
@@ -148,10 +141,15 @@
 
 export type Mutation = {
   __typename?: 'Mutation';
+  /** Takes in schedule fields, creates a new schedule record in the database, and returns the schedule. */
   createNewSchedule?: Maybe<Schedule>;
+  /** Takes in schedule fields, finds the schedule record in the database corresponding to the provided ID, updates the record, and returns the updated schedule. */
   editExistingSchedule?: Maybe<Schedule>;
+  /** Takes in a schedule's ObjectID, deletes the schedule with that ID, and returns the ID. */
   removeScheduleByID?: Maybe<Scalars['ID']>;
+  /** For the schedule specified by the ID, modifies the class ID field and returns the updated schedule. */
   setSelectedClasses?: Maybe<Schedule>;
+  /** For the schedule specified by the ID, modifies the section ID field and returns the updated schedule. */
   setSelectedSections?: Maybe<Schedule>;
 };
 
@@ -198,11 +196,6 @@
 export type Query = {
   __typename?: 'Query';
   User?: Maybe<User>;
-<<<<<<< HEAD
-  grades?: Maybe<Grade>;
-  scheduleByID?: Maybe<Schedule>;
-  schedulesByUser?: Maybe<Array<Maybe<Schedule>>>;
-=======
   /**
    * Get info about all courses and their corresponding classes for a given semester.
    *
@@ -219,8 +212,11 @@
   courseList?: Maybe<Array<Maybe<CourseListItem>>>;
   grade?: Maybe<Grade>;
   ping: Scalars['String'];
+  /** Takes in a schedule's ObjectID and returns a specific schedule. */
+  scheduleByID?: Maybe<Schedule>;
+  /** Takes in a user's email and returns all the schedules they created. */
+  schedulesByUser?: Maybe<Array<Maybe<Schedule>>>;
   section?: Maybe<Section>;
->>>>>>> f0c276e9
 };
 
 
@@ -254,6 +250,16 @@
   courseNum: Scalars['String'];
   subject: Scalars['String'];
   term?: InputMaybe<Term>;
+};
+
+
+export type QueryScheduleByIdArgs = {
+  id: Scalars['String'];
+};
+
+
+export type QuerySchedulesByUserArgs = {
+  created_by: Scalars['String'];
 };
 
 
@@ -263,6 +269,28 @@
   sectionNumber: Scalars['String'];
   subject: Scalars['String'];
   term: Term;
+};
+
+export type Schedule = {
+  __typename?: 'Schedule';
+  /** The ObjectID associated with the schedule record */
+  _id?: Maybe<Scalars['ID']>;
+  /** Identifiers (probably cs-course-ids) for the classes the user has added to their schedule. */
+  class_IDs?: Maybe<Array<Maybe<Scalars['String']>>>;
+  /** Identifier (probably email) for the user who created the schedule (such as oski@bereley.edu). */
+  created_by: Scalars['String'];
+  /** Custom events, such as club meetings, that the user has added to their schedule. */
+  custom_events?: Maybe<Array<Maybe<CustomEvent>>>;
+  /** The name of the schedule, such as "Oski's Fall schedule <3" */
+  name?: Maybe<Scalars['String']>;
+  /** Identifiers (probably the "003" in "2022 Spring STAT 97 003") for the primary sections (typically lectures) the user has added to their schedule. */
+  primary_section_IDs?: Maybe<Array<Maybe<Scalars['String']>>>;
+  /** Whether the user would like the schedule to be viewable by others. */
+  public: Scalars['Boolean'];
+  /** Identifiers (probably the "103" in "103 DIS") for the secondary sections (typically discussions) the user has added to their schedule. */
+  secondary_section_IDs?: Maybe<Array<Maybe<Scalars['String']>>>;
+  /** Term corresponding to the schedule, such as "Fall 1986" */
+  term: Scalars['String'];
 };
 
 /** Sections are each associated with one Class.  */
@@ -301,29 +329,6 @@
   year: Scalars['Int'];
 };
 
-
-export type QueryScheduleByIdArgs = {
-  id: Scalars['String'];
-};
-
-
-export type QuerySchedulesByUserArgs = {
-  created_by: Scalars['String'];
-};
-
-export type Schedule = {
-  __typename?: 'Schedule';
-  _id?: Maybe<Scalars['ID']>;
-  class_IDs?: Maybe<Array<Maybe<Scalars['String']>>>;
-  created_by: Scalars['String'];
-  custom_events?: Maybe<Array<Maybe<CustomEvent>>>;
-  name?: Maybe<Scalars['String']>;
-  primary_section_IDs?: Maybe<Array<Maybe<Scalars['String']>>>;
-  public: Scalars['Boolean'];
-  secondary_section_IDs?: Maybe<Array<Maybe<Scalars['String']>>>;
-  term: Scalars['String'];
-};
-
 export type User = {
   __typename?: 'User';
   date_joined: Scalars['String'];
@@ -414,37 +419,27 @@
 /** Mapping between all available schema types and the resolvers types */
 export type ResolversTypes = {
   Boolean: ResolverTypeWrapper<Scalars['Boolean']>;
-<<<<<<< HEAD
-  CustomEvent: ResolverTypeWrapper<CustomEvent>;
-  Enrollment: ResolverTypeWrapper<Enrollment>;
-  EnrollmentInfo: ResolverTypeWrapper<EnrollmentInfo>;
-  Float: ResolverTypeWrapper<Scalars['Float']>;
-  Grade: ResolverTypeWrapper<Grade>;
-  ID: ResolverTypeWrapper<Scalars['ID']>;
-  Int: ResolverTypeWrapper<Scalars['Int']>;
-  LetterGrade: ResolverTypeWrapper<LetterGrade>;
-  Mutation: ResolverTypeWrapper<{}>;
-  Query: ResolverTypeWrapper<{}>;
-  Schedule: ResolverTypeWrapper<Schedule>;
-=======
   CatalogClass: ResolverTypeWrapper<CatalogClass>;
   CatalogItem: ResolverTypeWrapper<CatalogItem>;
   Class: ResolverTypeWrapper<Class>;
   Course: ResolverTypeWrapper<Course>;
   CourseListItem: ResolverTypeWrapper<CourseListItem>;
+  CustomEvent: ResolverTypeWrapper<CustomEvent>;
   EnrollmentDay: ResolverTypeWrapper<EnrollmentDay>;
   Float: ResolverTypeWrapper<Scalars['Float']>;
   Grade: ResolverTypeWrapper<Grade>;
   GradeDistributionItem: ResolverTypeWrapper<GradeDistributionItem>;
+  ID: ResolverTypeWrapper<Scalars['ID']>;
   ISODate: ResolverTypeWrapper<Scalars['ISODate']>;
   Instructor: ResolverTypeWrapper<Instructor>;
   Int: ResolverTypeWrapper<Scalars['Int']>;
   JSON: ResolverTypeWrapper<Scalars['JSON']>;
   JSONObject: ResolverTypeWrapper<Scalars['JSONObject']>;
+  Mutation: ResolverTypeWrapper<{}>;
   Query: ResolverTypeWrapper<{}>;
+  Schedule: ResolverTypeWrapper<Schedule>;
   Section: ResolverTypeWrapper<Section>;
   Semester: Semester;
->>>>>>> f0c276e9
   String: ResolverTypeWrapper<Scalars['String']>;
   Term: Term;
   User: ResolverTypeWrapper<User>;
@@ -453,56 +448,31 @@
 /** Mapping between all available schema types and the resolvers parents */
 export type ResolversParentTypes = {
   Boolean: Scalars['Boolean'];
-<<<<<<< HEAD
-  CustomEvent: CustomEvent;
-  Enrollment: Enrollment;
-  EnrollmentInfo: EnrollmentInfo;
-  Float: Scalars['Float'];
-  Grade: Grade;
-  ID: Scalars['ID'];
-  Int: Scalars['Int'];
-  LetterGrade: LetterGrade;
-  Mutation: {};
-  Query: {};
-  Schedule: Schedule;
-=======
   CatalogClass: CatalogClass;
   CatalogItem: CatalogItem;
   Class: Class;
   Course: Course;
   CourseListItem: CourseListItem;
+  CustomEvent: CustomEvent;
   EnrollmentDay: EnrollmentDay;
   Float: Scalars['Float'];
   Grade: Grade;
   GradeDistributionItem: GradeDistributionItem;
+  ID: Scalars['ID'];
   ISODate: Scalars['ISODate'];
   Instructor: Instructor;
   Int: Scalars['Int'];
   JSON: Scalars['JSON'];
   JSONObject: Scalars['JSONObject'];
+  Mutation: {};
   Query: {};
+  Schedule: Schedule;
   Section: Section;
->>>>>>> f0c276e9
   String: Scalars['String'];
   Term: Term;
   User: User;
 };
 
-<<<<<<< HEAD
-export type CustomEventResolvers<ContextType = any, ParentType extends ResolversParentTypes['CustomEvent'] = ResolversParentTypes['CustomEvent']> = {
-  days_of_week?: Resolver<Maybe<ResolversTypes['String']>, ParentType, ContextType>;
-  description?: Resolver<Maybe<ResolversTypes['String']>, ParentType, ContextType>;
-  end_time?: Resolver<ResolversTypes['String'], ParentType, ContextType>;
-  location?: Resolver<Maybe<ResolversTypes['String']>, ParentType, ContextType>;
-  start_time?: Resolver<ResolversTypes['String'], ParentType, ContextType>;
-  title?: Resolver<Maybe<ResolversTypes['String']>, ParentType, ContextType>;
-  __isTypeOf?: IsTypeOfResolverFn<ParentType, ContextType>;
-};
-
-export type EnrollmentResolvers<ContextType = any, ParentType extends ResolversParentTypes['Enrollment'] = ResolversParentTypes['Enrollment']> = {
-  classId?: Resolver<ResolversTypes['String'], ParentType, ContextType>;
-  enrollmentInfo?: Resolver<Maybe<Array<Maybe<ResolversTypes['EnrollmentInfo']>>>, ParentType, ContextType>;
-=======
 export type CatalogClassResolvers<ContextType = any, ParentType extends ResolversParentTypes['CatalogClass'] = ResolversParentTypes['CatalogClass']> = {
   description?: Resolver<Maybe<ResolversTypes['String']>, ParentType, ContextType>;
   enrollCount?: Resolver<ResolversTypes['Int'], ParentType, ContextType>;
@@ -523,7 +493,6 @@
   number?: Resolver<ResolversTypes['String'], ParentType, ContextType>;
   subject?: Resolver<ResolversTypes['String'], ParentType, ContextType>;
   title?: Resolver<ResolversTypes['String'], ParentType, ContextType>;
->>>>>>> f0c276e9
   __isTypeOf?: IsTypeOfResolverFn<ParentType, ContextType>;
 };
 
@@ -575,6 +544,16 @@
   __isTypeOf?: IsTypeOfResolverFn<ParentType, ContextType>;
 };
 
+export type CustomEventResolvers<ContextType = any, ParentType extends ResolversParentTypes['CustomEvent'] = ResolversParentTypes['CustomEvent']> = {
+  days_of_week?: Resolver<Maybe<ResolversTypes['String']>, ParentType, ContextType>;
+  description?: Resolver<Maybe<ResolversTypes['String']>, ParentType, ContextType>;
+  end_time?: Resolver<ResolversTypes['String'], ParentType, ContextType>;
+  location?: Resolver<Maybe<ResolversTypes['String']>, ParentType, ContextType>;
+  start_time?: Resolver<ResolversTypes['String'], ParentType, ContextType>;
+  title?: Resolver<Maybe<ResolversTypes['String']>, ParentType, ContextType>;
+  __isTypeOf?: IsTypeOfResolverFn<ParentType, ContextType>;
+};
+
 export type EnrollmentDayResolvers<ContextType = any, ParentType extends ResolversParentTypes['EnrollmentDay'] = ResolversParentTypes['EnrollmentDay']> = {
   enrollCount?: Resolver<ResolversTypes['Int'], ParentType, ContextType>;
   enrollMax?: Resolver<ResolversTypes['Int'], ParentType, ContextType>;
@@ -605,7 +584,14 @@
   __isTypeOf?: IsTypeOfResolverFn<ParentType, ContextType>;
 };
 
-<<<<<<< HEAD
+export interface JsonScalarConfig extends GraphQLScalarTypeConfig<ResolversTypes['JSON'], any> {
+  name: 'JSON';
+}
+
+export interface JsonObjectScalarConfig extends GraphQLScalarTypeConfig<ResolversTypes['JSONObject'], any> {
+  name: 'JSONObject';
+}
+
 export type MutationResolvers<ContextType = any, ParentType extends ResolversParentTypes['Mutation'] = ResolversParentTypes['Mutation']> = {
   createNewSchedule?: Resolver<Maybe<ResolversTypes['Schedule']>, ParentType, ContextType, RequireFields<MutationCreateNewScheduleArgs, 'created_by' | 'term'>>;
   editExistingSchedule?: Resolver<Maybe<ResolversTypes['Schedule']>, ParentType, ContextType, RequireFields<MutationEditExistingScheduleArgs, 'id'>>;
@@ -613,22 +599,18 @@
   setSelectedClasses?: Resolver<Maybe<ResolversTypes['Schedule']>, ParentType, ContextType, RequireFields<MutationSetSelectedClassesArgs, 'class_IDs' | 'id'>>;
   setSelectedSections?: Resolver<Maybe<ResolversTypes['Schedule']>, ParentType, ContextType, RequireFields<MutationSetSelectedSectionsArgs, 'id' | 'section_IDs'>>;
 };
-=======
-export interface JsonScalarConfig extends GraphQLScalarTypeConfig<ResolversTypes['JSON'], any> {
-  name: 'JSON';
-}
-
-export interface JsonObjectScalarConfig extends GraphQLScalarTypeConfig<ResolversTypes['JSONObject'], any> {
-  name: 'JSONObject';
-}
->>>>>>> f0c276e9
 
 export type QueryResolvers<ContextType = any, ParentType extends ResolversParentTypes['Query'] = ResolversParentTypes['Query']> = {
   User?: Resolver<Maybe<ResolversTypes['User']>, ParentType, ContextType, RequireFields<QueryUserArgs, 'email'>>;
-<<<<<<< HEAD
-  grades?: Resolver<Maybe<ResolversTypes['Grade']>, ParentType, ContextType, RequireFields<QueryGradesArgs, 'CourseControlNumber' | 'Semester' | 'Year'>>;
+  catalog?: Resolver<Maybe<Array<Maybe<ResolversTypes['CatalogItem']>>>, ParentType, ContextType, RequireFields<QueryCatalogArgs, 'term'>>;
+  class?: Resolver<Maybe<ResolversTypes['Class']>, ParentType, ContextType, RequireFields<QueryClassArgs, 'classNumber' | 'courseNumber' | 'subject' | 'term'>>;
+  course?: Resolver<Maybe<ResolversTypes['Course']>, ParentType, ContextType, RequireFields<QueryCourseArgs, 'courseNumber' | 'subject'>>;
+  courseList?: Resolver<Maybe<Array<Maybe<ResolversTypes['CourseListItem']>>>, ParentType, ContextType>;
+  grade?: Resolver<Maybe<ResolversTypes['Grade']>, ParentType, ContextType, RequireFields<QueryGradeArgs, 'courseNum' | 'subject'>>;
+  ping?: Resolver<ResolversTypes['String'], ParentType, ContextType>;
   scheduleByID?: Resolver<Maybe<ResolversTypes['Schedule']>, ParentType, ContextType, RequireFields<QueryScheduleByIdArgs, 'id'>>;
   schedulesByUser?: Resolver<Maybe<Array<Maybe<ResolversTypes['Schedule']>>>, ParentType, ContextType, RequireFields<QuerySchedulesByUserArgs, 'created_by'>>;
+  section?: Resolver<Maybe<ResolversTypes['Section']>, ParentType, ContextType, RequireFields<QuerySectionArgs, 'classNumber' | 'courseNumber' | 'sectionNumber' | 'subject' | 'term'>>;
 };
 
 export type ScheduleResolvers<ContextType = any, ParentType extends ResolversParentTypes['Schedule'] = ResolversParentTypes['Schedule']> = {
@@ -641,14 +623,7 @@
   public?: Resolver<ResolversTypes['Boolean'], ParentType, ContextType>;
   secondary_section_IDs?: Resolver<Maybe<Array<Maybe<ResolversTypes['String']>>>, ParentType, ContextType>;
   term?: Resolver<ResolversTypes['String'], ParentType, ContextType>;
-=======
-  catalog?: Resolver<Maybe<Array<Maybe<ResolversTypes['CatalogItem']>>>, ParentType, ContextType, RequireFields<QueryCatalogArgs, 'term'>>;
-  class?: Resolver<Maybe<ResolversTypes['Class']>, ParentType, ContextType, RequireFields<QueryClassArgs, 'classNumber' | 'courseNumber' | 'subject' | 'term'>>;
-  course?: Resolver<Maybe<ResolversTypes['Course']>, ParentType, ContextType, RequireFields<QueryCourseArgs, 'courseNumber' | 'subject'>>;
-  courseList?: Resolver<Maybe<Array<Maybe<ResolversTypes['CourseListItem']>>>, ParentType, ContextType>;
-  grade?: Resolver<Maybe<ResolversTypes['Grade']>, ParentType, ContextType, RequireFields<QueryGradeArgs, 'courseNum' | 'subject'>>;
-  ping?: Resolver<ResolversTypes['String'], ParentType, ContextType>;
-  section?: Resolver<Maybe<ResolversTypes['Section']>, ParentType, ContextType, RequireFields<QuerySectionArgs, 'classNumber' | 'courseNumber' | 'sectionNumber' | 'subject' | 'term'>>;
+  __isTypeOf?: IsTypeOfResolverFn<ParentType, ContextType>;
 };
 
 export type SectionResolvers<ContextType = any, ParentType extends ResolversParentTypes['Section'] = ResolversParentTypes['Section']> = {
@@ -673,7 +648,6 @@
   timeStart?: Resolver<Maybe<ResolversTypes['String']>, ParentType, ContextType>;
   waitlistCount?: Resolver<ResolversTypes['Int'], ParentType, ContextType>;
   waitlistMax?: Resolver<ResolversTypes['Int'], ParentType, ContextType>;
->>>>>>> f0c276e9
   __isTypeOf?: IsTypeOfResolverFn<ParentType, ContextType>;
 };
 
@@ -698,21 +672,12 @@
 };
 
 export type Resolvers<ContextType = any> = {
-<<<<<<< HEAD
-  CustomEvent?: CustomEventResolvers<ContextType>;
-  Enrollment?: EnrollmentResolvers<ContextType>;
-  EnrollmentInfo?: EnrollmentInfoResolvers<ContextType>;
-  Grade?: GradeResolvers<ContextType>;
-  LetterGrade?: LetterGradeResolvers<ContextType>;
-  Mutation?: MutationResolvers<ContextType>;
-  Query?: QueryResolvers<ContextType>;
-  Schedule?: ScheduleResolvers<ContextType>;
-=======
   CatalogClass?: CatalogClassResolvers<ContextType>;
   CatalogItem?: CatalogItemResolvers<ContextType>;
   Class?: ClassResolvers<ContextType>;
   Course?: CourseResolvers<ContextType>;
   CourseListItem?: CourseListItemResolvers<ContextType>;
+  CustomEvent?: CustomEventResolvers<ContextType>;
   EnrollmentDay?: EnrollmentDayResolvers<ContextType>;
   Grade?: GradeResolvers<ContextType>;
   GradeDistributionItem?: GradeDistributionItemResolvers<ContextType>;
@@ -720,9 +685,10 @@
   Instructor?: InstructorResolvers<ContextType>;
   JSON?: GraphQLScalarType;
   JSONObject?: GraphQLScalarType;
+  Mutation?: MutationResolvers<ContextType>;
   Query?: QueryResolvers<ContextType>;
+  Schedule?: ScheduleResolvers<ContextType>;
   Section?: SectionResolvers<ContextType>;
->>>>>>> f0c276e9
   User?: UserResolvers<ContextType>;
 };
 
