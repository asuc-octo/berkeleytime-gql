import User from "./user";
import Grade from "./grade";
import Classes from "./classes";
import { merge } from "lodash";
import Schedule from "./schedule";

<<<<<<< HEAD
const modules = [User, Grade, Schedule];
=======
const modules = [User, Grade, Classes];
>>>>>>> 68d30e63

// Important: Add all your module's resolver in this
export const resolvers = merge(modules.map((module) => module.resolver));

export const typeDefs = modules.map((module) => module.typeDef);<|MERGE_RESOLUTION|>--- conflicted
+++ resolved
@@ -4,11 +4,7 @@
 import { merge } from "lodash";
 import Schedule from "./schedule";
 
-<<<<<<< HEAD
-const modules = [User, Grade, Schedule];
-=======
-const modules = [User, Grade, Classes];
->>>>>>> 68d30e63
+const modules = [User, Grade, Classes, Schedule];
 
 // Important: Add all your module's resolver in this
 export const resolvers = merge(modules.map((module) => module.resolver));
